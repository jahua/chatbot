--- conflicted
+++ resolved
@@ -21,7 +21,6 @@
 import re
 import psycopg2
 import plotly.graph_objects as go
-<<<<<<< HEAD
 from app.utils.visualization import generate_visualization
 from app.utils.sql_generator import SQLGenerator
 from app.utils.db_utils import execute_query
@@ -30,29 +29,16 @@
 from app.services.database_service import DatabaseService
 from app.utils.intent_parser import IntentParser
 from app.models.chat_request import ChatRequest
-=======
-from app.utils.visualization import create_visualization, figure_to_base64
-from app.utils.sql_generator import generate_sql_query
-from app.utils.analysis_generator import generate_analysis_summary, format_results_as_markdown_table
->>>>>>> 5242487a
 
 logging.basicConfig(level=logging.DEBUG)
 logger = logging.getLogger(__name__)
 
 class ChatService:
-<<<<<<< HEAD
     def __init__(self):
         """Initialize the chat service with OpenAI adapter and SQL generator"""
         self.llm = OpenAIAdapter()
         self.sql_generator = SQLGenerator()
         self.db_service = DatabaseService()
-=======
-    def __init__(self, db: DatabaseService, openai_adapter: OpenAIAdapter, schema_manager: SchemaManager):
-        """Initialize chat service with dependencies"""
-        self.db = db
-        self.openai_adapter = openai_adapter
-        self.schema_manager = schema_manager
->>>>>>> 5242487a
         logger.info("ChatService initialized successfully")
 
     def is_conversational_message(self, message: str) -> bool:
@@ -169,7 +155,6 @@
             logger.error(traceback.format_exc())
             return "I can help you analyze tourism data including visitor statistics and transaction data. Please ask a specific question about tourism patterns."
     
-<<<<<<< HEAD
     async def process_chat(self, message: str, session_id: str) -> Dict[str, Any]:
         """Process a chat message and return a response with visualization"""
         try:
@@ -314,105 +299,6 @@
                 'analysis': None,
                 'metadata': {'type': 'error', 'reason': 'processing_error', 'error': str(e)}
             }
-=======
-    async def process_message(self, message: str) -> ChatResponse:
-        """Process incoming chat message"""
-        try:
-            # Initialize response
-            response = ChatResponse(
-                message_id=str(uuid.uuid4()),
-                content="",
-                sql_query="",
-                visualization=None,
-                status="processing",
-                response="Processing your request..."
-            )
-
-            # Generate SQL query
-            logger.info("Generating SQL query")
-            sql_query = await self.generate_sql_query(message)
-            if not sql_query:
-                return ChatResponse(
-                    message_id=str(uuid.uuid4()),
-                    content="I couldn't generate a SQL query for your question. Could you rephrase it?",
-                    sql_query="",
-                    visualization=None,
-                    status="error",
-                    response="I couldn't generate a SQL query for your question. Could you rephrase it?"
-                )
-            
-            response.sql_query = sql_query
-            logger.info(f"Generated SQL query: \n{sql_query}")
-
-            # Execute query with timeout handling
-            try:
-                results = await self.execute_query(sql_query)
-                if not results:
-                    return ChatResponse(
-                        message_id=str(uuid.uuid4()),
-                        content="The query returned no results. Try adjusting your question.",
-                        sql_query=sql_query,
-                        visualization=None,
-                        status="no_results",
-                        response="The query returned no results. Try adjusting your question."
-                    )
-            except TimeoutError as te:
-                return ChatResponse(
-                    message_id=str(uuid.uuid4()),
-                    content=str(te),
-                    sql_query=sql_query,
-                    visualization=None,
-                    status="timeout",
-                    response=str(te)
-                )
-            except Exception as e:
-                return ChatResponse(
-                    message_id=str(uuid.uuid4()),
-                    content=f"Error executing query: {str(e)}",
-                    sql_query=sql_query,
-                    visualization=None,
-                    status="error",
-                    response=f"Error executing query: {str(e)}"
-                )
-
-            # Format results as markdown table
-            markdown_table = format_results_as_markdown_table(results)
-            
-            # Generate visualization if applicable
-            try:
-                visualization = create_visualization(results, message)
-                if visualization:
-                    response.visualization = figure_to_base64(visualization)
-            except Exception as e:
-                logger.error(f"Error creating visualization: {str(e)}")
-                # Continue without visualization
-
-            # Generate analysis
-            try:
-                analysis = generate_analysis_summary(results, message)
-                response.content = f"## 📊 Query Results\n\n{markdown_table}\n\n{analysis}"
-                response.response = response.content
-                response.status = "success"
-            except Exception as e:
-                logger.error(f"Error generating analysis: {str(e)}")
-                response.content = f"## 📊 Query Results\n\n{markdown_table}\n\nI encountered an error analyzing the results."
-                response.response = response.content
-                response.status = "partial_success"
-
-            return response
-
-        except Exception as e:
-            logger.error(f"Error processing message: {str(e)}")
-            logger.error(traceback.format_exc())
-            return ChatResponse(
-                message_id=str(uuid.uuid4()),
-                content=f"An error occurred: {str(e)}",
-                sql_query="",
-                visualization=None,
-                status="error",
-                response=f"An error occurred: {str(e)}"
-            )
->>>>>>> 5242487a
     
     async def get_schema_info(self) -> List[Dict[str, Any]]:
         """
@@ -563,16 +449,14 @@
             logger.error(f"Error generating default analysis: {str(e)}")
             return "Error analyzing data."
     
-    async def close(self):
-        """Cleanup resources"""
-        if self.openai_adapter:
-            await self.openai_adapter.close()
-        logger.info("ChatService closed successfully")
+    def close(self):
+        """Close database connection"""
+        if hasattr(self, 'db_service'):
+            self.db_service.close()
 
     def __del__(self):
         """Cleanup when the service is destroyed"""
-        if hasattr(self, 'db'):
-            self.db.close() 
+        self.close()
 
     async def generate_sql_query(self, message: str) -> str:
         """Generate SQL query from user message"""
